package server

import (
	"context"
	"fmt"
	"io/ioutil"
	"os"
	"path/filepath"
	"strconv"
	"strings"

	"github.com/containers/storage/pkg/idtools"
	"github.com/containers/storage/pkg/mount"
	"github.com/containers/storage/pkg/stringid"
	"github.com/cri-o/cri-o/internal/lib/sandbox"
	"github.com/cri-o/cri-o/internal/log"
	"github.com/cri-o/cri-o/internal/storage"
	"github.com/cri-o/cri-o/pkg/config"
	"github.com/cri-o/cri-o/pkg/container"
	"github.com/cri-o/cri-o/utils"
	securejoin "github.com/cyphar/filepath-securejoin"
	v1 "github.com/opencontainers/image-spec/specs-go/v1"
	rspec "github.com/opencontainers/runtime-spec/specs-go"
	"github.com/opencontainers/runtime-tools/generate"
	"github.com/pkg/errors"
	seccomp "github.com/seccomp/containers-golang"
	pb "k8s.io/cri-api/pkg/apis/runtime/v1alpha2"
)

const (
	seccompUnconfined      = "unconfined"
	seccompRuntimeDefault  = "runtime/default"
	seccompDockerDefault   = "docker/default"
	seccompLocalhostPrefix = "localhost/"

	scopePrefix           = "crio"
	defaultCgroupfsParent = "/crio"
	defaultSystemdParent  = "system.slice"
)

type orderedMounts []rspec.Mount

// Len returns the number of mounts. Used in sorting.
func (m orderedMounts) Len() int {
	return len(m)
}

// Less returns true if the number of parts (a/b/c would be 3 parts) in the
// mount indexed by parameter 1 is less than that of the mount indexed by
// parameter 2. Used in sorting.
func (m orderedMounts) Less(i, j int) bool {
	return m.parts(i) < m.parts(j)
}

// Swap swaps two items in an array of mounts. Used in sorting
func (m orderedMounts) Swap(i, j int) {
	m[i], m[j] = m[j], m[i]
}

// parts returns the number of parts in the destination of a mount. Used in sorting.
func (m orderedMounts) parts(i int) int {
	return strings.Count(filepath.Clean(m[i].Destination), string(os.PathSeparator))
}

// mounts defines how to sort runtime.Mount.
// This is the same with the Docker implementation:
//   https://github.com/moby/moby/blob/17.05.x/daemon/volumes.go#L26
type criOrderedMounts []*pb.Mount

// Len returns the number of mounts. Used in sorting.
func (m criOrderedMounts) Len() int {
	return len(m)
}

// Less returns true if the number of parts (a/b/c would be 3 parts) in the
// mount indexed by parameter 1 is less than that of the mount indexed by
// parameter 2. Used in sorting.
func (m criOrderedMounts) Less(i, j int) bool {
	return m.parts(i) < m.parts(j)
}

// Swap swaps two items in an array of mounts. Used in sorting
func (m criOrderedMounts) Swap(i, j int) {
	m[i], m[j] = m[j], m[i]
}

// parts returns the number of parts in the destination of a mount. Used in sorting.
func (m criOrderedMounts) parts(i int) int {
	return strings.Count(filepath.Clean(m[i].ContainerPath), string(os.PathSeparator))
}

// Ensure mount point on which path is mounted, is shared.
func ensureShared(path string, mountInfos []*mount.Info) error {
	sourceMount, optionalOpts, err := getSourceMount(path, mountInfos)
	if err != nil {
		return err
	}

	// Make sure source mount point is shared.
	optsSplit := strings.Split(optionalOpts, " ")
	for _, opt := range optsSplit {
		if strings.HasPrefix(opt, "shared:") {
			return nil
		}
	}

	return fmt.Errorf("path %q is mounted on %q but it is not a shared mount", path, sourceMount)
}

// Ensure mount point on which path is mounted, is either shared or slave.
func ensureSharedOrSlave(path string, mountInfos []*mount.Info) error {
	sourceMount, optionalOpts, err := getSourceMount(path, mountInfos)
	if err != nil {
		return err
	}
	// Make sure source mount point is shared.
	optsSplit := strings.Split(optionalOpts, " ")
	for _, opt := range optsSplit {
		if strings.HasPrefix(opt, "shared:") {
			return nil
		} else if strings.HasPrefix(opt, "master:") {
			return nil
		}
	}
	return fmt.Errorf("path %q is mounted on %q but it is not a shared or slave mount", path, sourceMount)
}

func getMountInfo(mountInfos []*mount.Info, dir string) *mount.Info {
	for _, m := range mountInfos {
		if m.Mountpoint == dir {
			return m
		}
	}
	return nil
}

func getSourceMount(source string, mountInfos []*mount.Info) (path, optionalMountInfo string, err error) {
	mountinfo := getMountInfo(mountInfos, source)
	if mountinfo != nil {
		return source, mountinfo.Optional, nil
	}

	path = source
	for {
		path = filepath.Dir(path)
		mountinfo = getMountInfo(mountInfos, path)
		if mountinfo != nil {
			return path, mountinfo.Optional, nil
		}

		if path == "/" {
			break
		}
	}

	// If we are here, we did not find parent mount. Something is wrong.
	return "", "", fmt.Errorf("could not find source mount of %s", source)
}

func addImageVolumes(ctx context.Context, rootfs string, s *Server, containerInfo *storage.ContainerInfo, mountLabel string, specgen *generate.Generator) ([]rspec.Mount, error) {
	mounts := []rspec.Mount{}
	for dest := range containerInfo.Config.Config.Volumes {
		fp, err := securejoin.SecureJoin(rootfs, dest)
		if err != nil {
			return nil, err
		}
		switch s.config.ImageVolumes {
		case config.ImageVolumesMkdir:
			IDs := idtools.IDPair{UID: int(specgen.Config.Process.User.UID), GID: int(specgen.Config.Process.User.GID)}
			if err1 := idtools.MkdirAllAndChownNew(fp, 0755, IDs); err1 != nil {
				return nil, err1
			}
			if mountLabel != "" {
				if err1 := securityLabel(fp, mountLabel, true); err1 != nil {
					return nil, err1
				}
			}
		case config.ImageVolumesBind:
			volumeDirName := stringid.GenerateNonCryptoID()
			src := filepath.Join(containerInfo.RunDir, "mounts", volumeDirName)
			if err1 := os.MkdirAll(src, 0755); err1 != nil {
				return nil, err1
			}
			// Label the source with the sandbox selinux mount label
			if mountLabel != "" {
				if err1 := securityLabel(src, mountLabel, true); err1 != nil {
					return nil, err1
				}
			}

			log.Debugf(ctx, "Adding bind mounted volume: %s to %s", src, dest)
			mounts = append(mounts, rspec.Mount{
				Source:      src,
				Destination: dest,
				Type:        "bind",
				Options:     []string{"private", "bind", "rw"},
			})

		case config.ImageVolumesIgnore:
			log.Debugf(ctx, "ignoring volume %v", dest)
		default:
			log.Errorf(ctx, "unrecognized image volumes setting")
		}
	}
	return mounts, nil
}

// resolveSymbolicLink resolves a possbile symlink path. If the path is a symlink, returns resolved
// path; if not, returns the original path.
func resolveSymbolicLink(path, scope string) (string, error) {
	info, err := os.Lstat(path)
	if err != nil {
		return "", err
	}
	if info.Mode()&os.ModeSymlink != os.ModeSymlink {
		return path, nil
	}
	if scope == "" {
		scope = "/"
	}
	return securejoin.SecureJoin(scope, path)
}

func addDevices(ctx context.Context, sb *sandbox.Sandbox, containerConfig *pb.ContainerConfig, privilegedWithoutHostDevices bool, specgen *generate.Generator) error {
	return addDevicesPlatform(ctx, sb, containerConfig, privilegedWithoutHostDevices, specgen)
}

// buildOCIProcessArgs build an OCI compatible process arguments slice.
func buildOCIProcessArgs(ctx context.Context, containerKubeConfig *pb.ContainerConfig, imageOCIConfig *v1.Image) ([]string, error) {
	// # Start the nginx container using the default command, but use custom
	// arguments (arg1 .. argN) for that command.
	// kubectl run nginx --image=nginx -- <arg1> <arg2> ... <argN>

	// # Start the nginx container using a different command and custom arguments.
	// kubectl run nginx --image=nginx --command -- <cmd> <arg1> ... <argN>

	kubeCommands := containerKubeConfig.Command
	kubeArgs := containerKubeConfig.Args

	// merge image config and kube config
	// same as docker does today...
	if imageOCIConfig != nil {
		if len(kubeCommands) == 0 {
			if len(kubeArgs) == 0 {
				kubeArgs = imageOCIConfig.Config.Cmd
			}
			if kubeCommands == nil {
				kubeCommands = imageOCIConfig.Config.Entrypoint
			}
		}
	}

	if len(kubeCommands) == 0 && len(kubeArgs) == 0 {
		return nil, fmt.Errorf("no command specified")
	}

	// create entrypoint and args
	var entrypoint string
	var args []string
	if len(kubeCommands) != 0 {
		entrypoint = kubeCommands[0]
		args = kubeCommands[1:]
		args = append(args, kubeArgs...)
	} else {
		entrypoint = kubeArgs[0]
		args = kubeArgs[1:]
	}

	processArgs := append([]string{entrypoint}, args...)

	log.Debugf(ctx, "OCI process args %v", processArgs)

	return processArgs, nil
}

// setupContainerUser sets the UID, GID and supplemental groups in OCI runtime config
func setupContainerUser(ctx context.Context, specgen *generate.Generator, rootfs, mountLabel, ctrRunDir string, sc *pb.LinuxContainerSecurityContext, imageConfig *v1.Image) error {
	if sc == nil {
		return nil
	}
	if sc.GetRunAsGroup() != nil && sc.GetRunAsUser() == nil && sc.GetRunAsUsername() == "" {
		return fmt.Errorf("user group is specified without user or username")
	}
	imageUser := ""
	homedir := ""
	for _, env := range specgen.Config.Process.Env {
		if strings.HasPrefix(env, "HOME=") {
			homedir = strings.TrimPrefix(env, "HOME=")
			break
		}
	}
	if homedir == "" {
		homedir = specgen.Config.Process.Cwd
	}

	if imageConfig != nil {
		imageUser = imageConfig.Config.User
	}
	containerUser := generateUserString(
		sc.GetRunAsUsername(),
		imageUser,
		sc.GetRunAsUser(),
	)
	log.Debugf(ctx, "CONTAINER USER: %+v", containerUser)

	// Add uid, gid and groups from user
	uid, gid, addGroups, err := utils.GetUserInfo(rootfs, containerUser)
	if err != nil {
		return err
	}

	genPasswd := true
	for _, mount := range specgen.Config.Mounts {
		if mount.Destination == "/etc" ||
			mount.Destination == "/etc/" ||
			mount.Destination == "/etc/passwd" {
			genPasswd = false
			break
		}
	}
	if genPasswd {
		// verify uid exists in containers /etc/passwd, else generate a passwd with the user entry
		passwdPath, err := utils.GeneratePasswd(containerUser, uid, gid, homedir, rootfs, ctrRunDir)
		if err != nil {
			return err
		}
		if passwdPath != "" {
			if err := securityLabel(passwdPath, mountLabel, false); err != nil {
				return err
			}

			mnt := rspec.Mount{
				Type:        "bind",
				Source:      passwdPath,
				Destination: "/etc/passwd",
				Options:     []string{"rw", "bind", "nodev", "nosuid", "noexec"},
			}
			specgen.AddMount(mnt)
		}
	}

	specgen.SetProcessUID(uid)
	specgen.SetProcessGID(gid)
	if sc.GetRunAsGroup() != nil {
		specgen.SetProcessGID(uint32(sc.GetRunAsGroup().GetValue()))
	}

	for _, group := range addGroups {
		specgen.AddProcessAdditionalGid(group)
	}

	// Add groups from CRI
	groups := sc.GetSupplementalGroups()
	for _, group := range groups {
		specgen.AddProcessAdditionalGid(uint32(group))
	}
	return nil
}

// generateUserString generates valid user string based on OCI Image Spec v1.0.0.
func generateUserString(username, imageUser string, uid *pb.Int64Value) string {
	var userstr string
	if uid != nil {
		userstr = strconv.FormatInt(uid.GetValue(), 10)
	}
	if username != "" {
		userstr = username
	}
	// We use the user from the image config if nothing is provided
	if userstr == "" {
		userstr = imageUser
	}
	if userstr == "" {
		return ""
	}
	return userstr
}

// setupCapabilities sets process.capabilities in the OCI runtime config.
func setupCapabilities(specgen *generate.Generator, capabilities *pb.Capability) error {
	// Remove all ambient capabilities. Kubernetes is not yet ambient capabilities aware
	// and pods expect that switching to a non-root user results in the capabilities being
	// dropped. This should be revisited in the future.
	specgen.Config.Process.Capabilities.Ambient = []string{}

	if capabilities == nil {
		return nil
	}

	toCAPPrefixed := func(cap string) string {
		if !strings.HasPrefix(strings.ToLower(cap), "cap_") {
			return "CAP_" + strings.ToUpper(cap)
		}
		return cap
	}

	// Add/drop all capabilities if "all" is specified, so that
	// following individual add/drop could still work. E.g.
	// AddCapabilities: []string{"ALL"}, DropCapabilities: []string{"CHOWN"}
	// will be all capabilities without `CAP_CHOWN`.
	// see https://github.com/kubernetes/kubernetes/issues/51980
	if inStringSlice(capabilities.GetAddCapabilities(), "ALL") {
		for _, c := range getOCICapabilitiesList() {
			if err := specgen.AddProcessCapabilityBounding(c); err != nil {
				return err
			}
			if err := specgen.AddProcessCapabilityEffective(c); err != nil {
				return err
			}
			if err := specgen.AddProcessCapabilityInheritable(c); err != nil {
				return err
			}
			if err := specgen.AddProcessCapabilityPermitted(c); err != nil {
				return err
			}
		}
	}
	if inStringSlice(capabilities.GetDropCapabilities(), "ALL") {
		for _, c := range getOCICapabilitiesList() {
			if err := specgen.DropProcessCapabilityBounding(c); err != nil {
				return err
			}
			if err := specgen.DropProcessCapabilityEffective(c); err != nil {
				return err
			}
			if err := specgen.DropProcessCapabilityInheritable(c); err != nil {
				return err
			}
			if err := specgen.DropProcessCapabilityPermitted(c); err != nil {
				return err
			}
		}
	}

	for _, cap := range capabilities.GetAddCapabilities() {
		if strings.EqualFold(cap, "ALL") {
			continue
		}
		capPrefixed := toCAPPrefixed(cap)
		// Validate capability
		if !inStringSlice(getOCICapabilitiesList(), capPrefixed) {
			return fmt.Errorf("unknown capability %q to add", capPrefixed)
		}
		if err := specgen.AddProcessCapabilityBounding(capPrefixed); err != nil {
			return err
		}
		if err := specgen.AddProcessCapabilityEffective(capPrefixed); err != nil {
			return err
		}
		if err := specgen.AddProcessCapabilityInheritable(capPrefixed); err != nil {
			return err
		}
		if err := specgen.AddProcessCapabilityPermitted(capPrefixed); err != nil {
			return err
		}
	}

	for _, cap := range capabilities.GetDropCapabilities() {
		if strings.EqualFold(cap, "ALL") {
			continue
		}
		capPrefixed := toCAPPrefixed(cap)
		if err := specgen.DropProcessCapabilityBounding(capPrefixed); err != nil {
			return fmt.Errorf("failed to drop cap %s %v", capPrefixed, err)
		}
		if err := specgen.DropProcessCapabilityEffective(capPrefixed); err != nil {
			return fmt.Errorf("failed to drop cap %s %v", capPrefixed, err)
		}
		if err := specgen.DropProcessCapabilityInheritable(capPrefixed); err != nil {
			return fmt.Errorf("failed to drop cap %s %v", capPrefixed, err)
		}
		if err := specgen.DropProcessCapabilityPermitted(capPrefixed); err != nil {
			return fmt.Errorf("failed to drop cap %s %v", capPrefixed, err)
		}
	}

	return nil
}

func hostNetwork(containerConfig *pb.ContainerConfig) bool {
	securityContext := containerConfig.GetLinux().GetSecurityContext()
	if securityContext == nil || securityContext.GetNamespaceOptions() == nil {
		return false
	}

	return securityContext.GetNamespaceOptions().GetNetwork() == pb.NamespaceMode_NODE
}

// ensureSaneLogPath is a hack to fix https://issues.k8s.io/44043 which causes
// logPath to be a broken symlink to some magical Docker path. Ideally we
// wouldn't have to deal with this, but until that issue is fixed we have to
// remove the path if it's a broken symlink.
func ensureSaneLogPath(logPath string) error {
	// If the path exists but the resolved path does not, then we have a broken
	// symlink and we need to remove it.
	fi, err := os.Lstat(logPath)
	if err != nil || fi.Mode()&os.ModeSymlink == 0 {
		// Non-existent files and non-symlinks aren't our problem.
		return nil
	}

	_, err = os.Stat(logPath)
	if os.IsNotExist(err) {
		err = os.RemoveAll(logPath)
		if err != nil {
			return fmt.Errorf("ensureSaneLogPath remove bad logPath: %s", err)
		}
	}
	return nil
}

// addSecretsBindMounts mounts user defined secrets to the container
func addSecretsBindMounts(ctx context.Context, mountLabel, ctrRunDir string, defaultMounts []string, specgen generate.Generator) ([]rspec.Mount, error) {
	containerMounts := specgen.Config.Mounts
	mounts, err := secretMounts(ctx, defaultMounts, mountLabel, ctrRunDir, containerMounts)
	if err != nil {
		return nil, err
	}
	return mounts, nil
}

// CreateContainer creates a new container in specified PodSandbox
func (s *Server) CreateContainer(ctx context.Context, req *pb.CreateContainerRequest) (res *pb.CreateContainerResponse, err error) {
	log.Infof(ctx, "Attempting to create container: %s", translateLabelsToDescription(req.GetConfig().GetLabels()))

	s.updateLock.RLock()
	defer s.updateLock.RUnlock()

	sbID := req.PodSandboxId
	if sbID == "" {
		return nil, fmt.Errorf("PodSandboxId should not be empty")
	}

	sandboxID, err := s.PodIDIndex().Get(sbID)
	if err != nil {
		return nil, fmt.Errorf("PodSandbox with ID starting with %s not found: %v", sbID, err)
	}

	sb := s.getSandbox(sandboxID)
	if sb == nil {
		return nil, fmt.Errorf("specified sandbox not found: %s", sandboxID)
	}
	stopMutex := sb.StopMutex()
	stopMutex.RLock()
	defer stopMutex.RUnlock()
	if sb.Stopped() {
		return nil, fmt.Errorf("CreateContainer failed as the sandbox was stopped: %v", sbID)
	}

	ctr := container.New(ctx)
	if err := ctr.SetConfig(req.GetConfig()); err != nil {
		return nil, errors.Wrap(err, "setting container config")
	}

	if err := ctr.SetNameAndID(sb.Metadata()); err != nil {
		return nil, errors.Wrap(err, "setting container name and ID")
	}

	if _, err = s.ReserveContainerName(ctr.ID(), ctr.Name()); err != nil {
		return nil, errors.Wrap(err, "reserving container name")
	}

	defer func() {
		if err != nil {
			s.ReleaseContainerName(ctr.Name())
		}
	}()

	newContainer, err := s.createSandboxContainer(ctx, ctr.ID(), ctr.Name(), sb, req.GetSandboxConfig(), ctr.Config())
	if err != nil {
		return nil, err
	}
	defer func() {
		if err != nil {
			err2 := s.StorageRuntimeServer().DeleteContainer(ctr.ID())
			if err2 != nil {
				log.Warnf(ctx, "Failed to cleanup container directory: %v", err2)
			}
		}
	}()

	s.addContainer(newContainer)
	defer func() {
		if err != nil {
			s.removeContainer(newContainer)
		}
	}()

	if err := s.CtrIDIndex().Add(ctr.ID()); err != nil {
		return nil, err
	}
	defer func() {
		if err != nil {
			if err2 := s.CtrIDIndex().Delete(ctr.ID()); err2 != nil {
				log.Warnf(ctx, "couldn't delete ctr id %s from idIndex", ctr.ID())
			}
		}
	}()

	if err := s.createContainerPlatform(newContainer, sb.CgroupParent()); err != nil {
		return nil, err
	}

	if err := s.ContainerStateToDisk(newContainer); err != nil {
		log.Warnf(ctx, "unable to write containers %s state to disk: %v", newContainer.ID(), err)
	}

	newContainer.SetCreated()

<<<<<<< HEAD
	log.Infof(ctx, "Created container %s: %s", container.ID(), container.Description())
=======
	log.Infof(ctx, "Created container %s: %s", newContainer.ID(), newContainer.Description())
>>>>>>> 4de4556a
	resp := &pb.CreateContainerResponse{
		ContainerId: ctr.ID(),
	}

	return resp, nil
}

func isInCRIMounts(dst string, mounts []*pb.Mount) bool {
	for _, m := range mounts {
		if m.ContainerPath == dst {
			return true
		}
	}
	return false
}

func (s *Server) setupSeccomp(ctx context.Context, specgen *generate.Generator, profile string) error {
	if profile == "" {
		// running w/o seccomp, aka unconfined
		specgen.Config.Linux.Seccomp = nil
		return nil
	}
	if s.Config().Seccomp().IsDisabled() {
		if profile != seccompUnconfined {
			return fmt.Errorf("seccomp is not enabled in your kernel, cannot run with a profile")
		}
		log.Warnf(ctx, "seccomp is not enabled in your kernel, running container without profile")
	}
	if profile == seccompUnconfined {
		// running w/o seccomp, aka unconfined
		specgen.Config.Linux.Seccomp = nil
		return nil
	}

	// Load the default seccomp profile from the server if the profile is a default one
	if profile == seccompRuntimeDefault || profile == seccompDockerDefault {
		linuxSpecs, err := seccomp.LoadProfileFromConfig(s.Config().Seccomp().Profile(), specgen.Config)
		if err != nil {
			return err
		}
		specgen.Config.Linux.Seccomp = linuxSpecs
		return nil
	}

	// Load local seccomp profiles including their availability validation
	if !strings.HasPrefix(profile, seccompLocalhostPrefix) {
		return fmt.Errorf("unknown seccomp profile option: %q", profile)
	}
	fname := strings.TrimPrefix(profile, seccompLocalhostPrefix)
	file, err := ioutil.ReadFile(filepath.FromSlash(fname))
	if err != nil {
		return fmt.Errorf("cannot load seccomp profile %q: %v", fname, err)
	}
	linuxSpecs, err := seccomp.LoadProfileFromBytes(file, specgen.Config)
	if err != nil {
		return err
	}
	specgen.Config.Linux.Seccomp = linuxSpecs
	return nil
}<|MERGE_RESOLUTION|>--- conflicted
+++ resolved
@@ -607,11 +607,7 @@
 
 	newContainer.SetCreated()
 
-<<<<<<< HEAD
-	log.Infof(ctx, "Created container %s: %s", container.ID(), container.Description())
-=======
 	log.Infof(ctx, "Created container %s: %s", newContainer.ID(), newContainer.Description())
->>>>>>> 4de4556a
 	resp := &pb.CreateContainerResponse{
 		ContainerId: ctr.ID(),
 	}
