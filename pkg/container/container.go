package container

import (
	"context"
	"fmt"
	"path/filepath"
	"strings"

	"github.com/containers/storage/pkg/stringid"
	"github.com/cri-o/cri-o/internal/config/apparmor"
	"github.com/cri-o/cri-o/internal/log"
	"github.com/cri-o/cri-o/utils"
	"github.com/opencontainers/runtime-tools/generate"
	"github.com/opencontainers/selinux/go-selinux/label"
	"github.com/pkg/errors"
	"github.com/sirupsen/logrus"
	pb "k8s.io/cri-api/pkg/apis/runtime/v1alpha2"
)

// Container is the main public container interface
type Container interface {
	// All set methods are usually called in order of their definition

	// SetConfig sets the configuration to the container and validates it
	SetConfig(*pb.ContainerConfig, *pb.PodSandboxConfig) error

	// SetNameAndID sets a container name and ID
	SetNameAndID() error

	// Config returns the container CRI configuration
	Config() *pb.ContainerConfig

	// SandboxConfig returns the sandbox CRI configuration
	SandboxConfig() *pb.PodSandboxConfig

	// ID returns the container ID
	ID() string

	// Name returns the container name
	Name() string

	// SetPrivileged sets the privileged bool for the container
	SetPrivileged() error

	// Privileged returns whether this container is privileged
	Privileged() bool

	// LogPath returns the log path for the container
	// It takes as input the LogDir of the sandbox, which is used
	// if there is no LogDir configured in the sandbox CRI config
	LogPath(string) (string, error)

	// DisableFips returns whether the container should disable fips mode
	DisableFips() bool

	// Image returns the image specified in the container spec, or an error
	Image() (string, error)

	// ReadOnly returns whether the rootfs should be readonly
	// it takes a bool as to whether crio was configured to
	// be readonly, which it defaults to if the container wasn't
	// specifically asked to be read only
	ReadOnly(bool) bool

	// SelinuxLabel returns the container's SelinuxLabel
	// it takes the sandbox's label, which it falls back upon
	SelinuxLabel(string) ([]string, error)

	// InitSpecGen initializes a new config spec generator.
	InitSpecGen() error

	// SpecGen returns the internal config spec generator.
	SpecGen() *generate.Generator

	// ApplyAppArmor takes the AppArmor config and applies it to the internal
	// config spec generator.
	ApplyAppArmor(*apparmor.Config) error
}

// container is the hidden default type behind the Container interface
type container struct {
	ctx        context.Context
	config     *pb.ContainerConfig
	sboxConfig *pb.PodSandboxConfig
	id         string
	name       string
	privileged bool
	specGen    *generate.Generator
}

// New creates a new, empty Sandbox instance
func New(ctx context.Context) Container {
	return &container{
		ctx: ctx,
	}
}

// SetConfig sets the configuration to the container and validates it
func (c *container) SetConfig(config *pb.ContainerConfig, sboxConfig *pb.PodSandboxConfig) error {
	if c.config != nil {
		return errors.New("config already set")
	}

	if config == nil {
		return errors.New("config is nil")
	}

	if config.GetMetadata() == nil {
		return errors.New("metadata is nil")
	}

	if config.GetMetadata().GetName() == "" {
		return errors.New("name is nil")
	}

	if sboxConfig == nil {
		return errors.New("sandbox config is nil")
	}

	if c.sboxConfig != nil {
		return errors.New("sandbox config is already set")
	}

	c.config = config
	c.sboxConfig = sboxConfig
	return nil
}

// SetNameAndID sets a container name and ID
func (c *container) SetNameAndID() error {
	if c.config == nil {
		return errors.New("config is not set")
	}

	if c.sboxConfig == nil {
		return errors.New("sandbox config is nil")
	}

	if c.sboxConfig.Metadata == nil {
		return errors.New("sandbox metadata is nil")
	}

	id := stringid.GenerateNonCryptoID()
	name := strings.Join([]string{
		"k8s",
		c.config.Metadata.Name,
		c.sboxConfig.Metadata.Name,
		c.sboxConfig.Metadata.Namespace,
		c.sboxConfig.Metadata.Uid,
		fmt.Sprintf("%d", c.config.Metadata.Attempt),
	}, "_")

	c.id = id
	c.name = name
	return nil
}

// Config returns the container configuration
func (c *container) Config() *pb.ContainerConfig {
	return c.config
}

// SandboxConfig returns the sandbox configuration
func (c *container) SandboxConfig() *pb.PodSandboxConfig {
	return c.sboxConfig
}

// ID returns the container ID
func (c *container) ID() string {
	return c.id
}

// Name returns the container name
func (c *container) Name() string {
	return c.name
}

// SetPrivileged sets the privileged bool for the container
func (c *container) SetPrivileged() error {
	if c.config == nil {
		return nil
	}
	if c.config.GetLinux() == nil {
		return nil
	}
	if c.config.GetLinux().GetSecurityContext() == nil {
		return nil
	}

	if c.sboxConfig == nil {
		return nil
	}

	if c.sboxConfig.GetLinux() == nil {
		return nil
	}

	if c.sboxConfig.GetLinux().GetSecurityContext() == nil {
		return nil
	}

	if c.config.GetLinux().GetSecurityContext().GetPrivileged() {
		if !c.sboxConfig.GetLinux().GetSecurityContext().GetPrivileged() {
			return errors.New("no privileged container allowed in sandbox")
		}
		c.privileged = true
	}
	return nil
}

// Privileged returns whether this container is privileged
func (c *container) Privileged() bool {
	return c.privileged
}

// LogPath returns the log path for the container
// It takes as input the LogDir of the sandbox, which is used
// if there is no LogDir configured in the sandbox CRI config
func (c *container) LogPath(sboxLogDir string) (string, error) {
	sboxLogDirConfig := c.sboxConfig.GetLogDirectory()
	if sboxLogDirConfig != "" {
		sboxLogDir = sboxLogDirConfig
	}

	if sboxLogDir == "" {
		return "", errors.Errorf("container %s has a sandbox with an empty log path", sboxLogDir)
	}

	logPath := c.config.GetLogPath()
	if logPath == "" {
		logPath = filepath.Join(sboxLogDir, c.ID()+".log")
	} else {
		logPath = filepath.Join(sboxLogDir, logPath)
	}

	// Handle https://issues.k8s.io/44043
	if err := utils.EnsureSaneLogPath(logPath); err != nil {
		return "", err
	}

	logrus.Debugf("setting container's log_path = %s, sbox.logdir = %s, ctr.logfile = %s",
		sboxLogDir, c.config.GetLogPath(), logPath,
	)
	return logPath, nil
}

// DisableFips returns whether the container should disable fips mode
func (c *container) DisableFips() bool {
	if value, ok := c.sboxConfig.GetLabels()["FIPS_DISABLE"]; ok && value == "true" {
		return true
	}
	return false
}

// Image returns the image specified in the container spec, or an error
func (c *container) Image() (string, error) {
	imageSpec := c.config.GetImage()
	if imageSpec == nil {
		return "", errors.New("CreateContainerRequest.ContainerConfig.Image is nil")
	}

	image := imageSpec.Image
	if image == "" {
		return "", errors.New("CreateContainerRequest.ContainerConfig.Image.Image is empty")
	}
	return image, nil
}

// ReadOnly returns whether the rootfs should be readonly
// it takes a bool as to whether crio was configured to
// be readonly, which it defaults to if the container wasn't
// specifically asked to be read only
func (c *container) ReadOnly(serverIsReadOnly bool) bool {
	if c.config.GetLinux().GetSecurityContext().GetReadonlyRootfs() {
		return true
	}
	return serverIsReadOnly
}

// SelinuxLabel returns the container's SelinuxLabel
// it takes the sandbox's label, which it falls back upon
func (c *container) SelinuxLabel(sboxLabel string) ([]string, error) {
	selinuxConfig := c.config.GetLinux().GetSecurityContext().GetSelinuxOptions()

	labels := map[string]string{}

	labelOptions, err := label.DupSecOpt(sboxLabel)
	if err != nil {
		return nil, err
	}
<<<<<<< HEAD
	for _, r := range labelOptions {
		k := strings.Split(r, ":")[0]
		labels[k] = r
	}

	if selinuxConfig != nil {
		for _, r := range utils.GetLabelOptions(selinuxConfig) {
			k := strings.Split(r, ":")[0]
			labels[k] = r
		}
	}
	ret := []string{}
	for _, v := range labels {
		ret = append(ret, v)
	}
	return ret, nil
=======
	return labelOptions, nil
}

// InitSpecGen initializes a new config spec generator.
func (c *container) InitSpecGen() error {
	specGen, err := generate.New("linux")
	if err != nil {
		return errors.Wrap(err, "creating new linux spec")
	}
	c.specGen = &specGen
	return nil
}

// SpecGen returns the internal config spec generator.
func (c *container) SpecGen() *generate.Generator {
	return c.specGen
}

// ApplyAppArmor takes the AppArmor config and applies it to the internal
// config spec generator.
func (c *container) ApplyAppArmor(appArmorConfig *apparmor.Config) error {
	if c.specGen == nil {
		return errors.New("config spec generator of container is not set")
	}
	if appArmorConfig.IsEnabled() && !c.Privileged() {
		profile, err := appArmorConfig.Apply(
			c.config.GetLinux().GetSecurityContext().GetApparmorProfile(),
		)
		if err != nil {
			return errors.Wrapf(
				err, "applying apparmor profile to container %s", c.ID(),
			)
		}

		log.Debugf(c.ctx,
			"Applied AppArmor profile %s to container %s", profile, c.ID(),
		)
		c.SpecGen().SetProcessApparmorProfile(profile)
	}

	return nil
>>>>>>> 86002ad5
}<|MERGE_RESOLUTION|>--- conflicted
+++ resolved
@@ -288,7 +288,6 @@
 	if err != nil {
 		return nil, err
 	}
-<<<<<<< HEAD
 	for _, r := range labelOptions {
 		k := strings.Split(r, ":")[0]
 		labels[k] = r
@@ -305,8 +304,6 @@
 		ret = append(ret, v)
 	}
 	return ret, nil
-=======
-	return labelOptions, nil
 }
 
 // InitSpecGen initializes a new config spec generator.
@@ -347,5 +344,4 @@
 	}
 
 	return nil
->>>>>>> 86002ad5
 }