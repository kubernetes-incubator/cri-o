--- conflicted
+++ resolved
@@ -156,13 +156,9 @@
 		mkdir -p cri-o/bin && \
 		cp result-*bin/bin/crio-* cri-o/bin"
 
-<<<<<<< HEAD
-release-bundle: clean bin/pinns build-static docs crio.conf bundle
-=======
 release-bundle: clean bin/pinns build-static docs config bundle
 
 ${CRIO_CONFD_DIR}: ${BUILD_CONFIG_PATH}
->>>>>>> 2b08cbed
 
 ${BUILD_CONFIG_PATH}: bin/crio
 	mkdir -p $(dir ${BUILD_CONFIG_PATH})
