--- conflicted
+++ resolved
@@ -141,134 +141,6 @@
 		},
 		config: config,
 	}, nil
-<<<<<<< HEAD
-}
-
-// Update makes changes to the server's state (lists of pods and containers) to
-// reflect the list of pods and containers that are stored on disk, possibly
-// having been modified by other parties
-func (c *ContainerServer) Update() error {
-	c.updateLock.Lock()
-	defer c.updateLock.Unlock()
-
-	containers, err := c.store.Containers()
-	if err != nil && !os.IsNotExist(errors.Cause(err)) {
-		logrus.Warnf("could not read containers and sandboxes: %v", err)
-		return err
-	}
-	newPods := map[string]*storage.RuntimeContainerMetadata{}
-	oldPods := map[string]string{}
-	removedPods := map[string]string{}
-	newPodContainers := map[string]*storage.RuntimeContainerMetadata{}
-	oldPodContainers := map[string]string{}
-	removedPodContainers := map[string]string{}
-	for i := range containers {
-		container := &containers[i]
-		if c.HasSandbox(container.ID) {
-			// FIXME: do we need to reload/update any info about the sandbox?
-			oldPods[container.ID] = container.ID
-			oldPodContainers[container.ID] = container.ID
-			continue
-		}
-		if c.GetContainer(container.ID) != nil {
-			// FIXME: do we need to reload/update any info about the container?
-			oldPodContainers[container.ID] = container.ID
-			continue
-		}
-		// not previously known, so figure out what it is
-		metadata, err2 := c.storageRuntimeServer.GetContainerMetadata(container.ID)
-		if err2 != nil {
-			logrus.Errorf("error parsing metadata for %s: %v, ignoring", container.ID, err2)
-			continue
-		}
-		if metadata.Pod {
-			newPods[container.ID] = &metadata
-		} else {
-			newPodContainers[container.ID] = &metadata
-		}
-	}
-	c.ctrIDIndex.Iterate(func(id string) {
-		if _, ok := oldPodContainers[id]; !ok {
-			// this container's ID wasn't in the updated list -> removed
-			removedPodContainers[id] = id
-		} else {
-			ctr := c.GetContainer(id)
-			if ctr != nil {
-				// if the container exists, update its state
-				if err := c.ContainerStateFromDisk(ctr); err != nil {
-					logrus.Warnf("unable to retrieve containers %s state from disk: %v", id, err)
-				}
-			}
-		}
-	})
-	for removedPodContainer := range removedPodContainers {
-		// forget this container
-		ctr := c.GetContainer(removedPodContainer)
-		if ctr == nil {
-			logrus.Warnf("bad state when getting container removed %+v", removedPodContainer)
-			continue
-		}
-		c.ReleaseContainerName(ctr.Name())
-		c.RemoveContainer(ctr)
-		if err := c.ctrIDIndex.Delete(ctr.ID()); err != nil {
-			return err
-		}
-		logrus.Debugf("forgetting removed pod container %s", ctr.ID())
-	}
-	c.PodIDIndex().Iterate(func(id string) {
-		if _, ok := oldPods[id]; !ok {
-			// this pod's ID wasn't in the updated list -> removed
-			removedPods[id] = id
-		}
-	})
-	for removedPod := range removedPods {
-		// forget this pod
-		sb := c.GetSandbox(removedPod)
-		if sb == nil {
-			logrus.Warnf("bad state when getting pod to remove %+v", removedPod)
-			continue
-		}
-		podInfraContainer := sb.InfraContainer()
-		if podInfraContainer != nil {
-			c.ReleaseContainerName(podInfraContainer.Name())
-			c.RemoveContainer(podInfraContainer)
-			if err := c.ctrIDIndex.Delete(podInfraContainer.ID()); err != nil {
-				return err
-			}
-			sb.RemoveInfraContainer()
-		}
-		c.ReleasePodName(sb.Name())
-		if err := c.RemoveSandbox(sb.ID()); err != nil {
-			logrus.Warnf("failed to remove sandbox ID %s: %v", sb.ID(), err)
-		}
-		if err := c.podIDIndex.Delete(sb.ID()); err != nil {
-			return err
-		}
-		logrus.Debugf("forgetting removed pod %s", sb.ID())
-	}
-	for sandboxID := range newPods {
-		// load this pod
-		if err = c.LoadSandbox(sandboxID); err != nil {
-			logrus.Warnf("could not load new pod sandbox %s: %v, ignoring", sandboxID, err)
-		} else {
-			logrus.Debugf("loaded new pod sandbox %s: %v", sandboxID, err)
-		}
-	}
-	for containerID := range newPodContainers {
-		// load this container
-		if err = c.LoadContainer(containerID); err != nil {
-			if err == ErrIsNonCrioContainer {
-				logrus.Infof("ignoring non CRI-O container %s", containerID)
-			} else {
-				logrus.Warnf("could not load new sandbox container %s: %v, ignoring", containerID, err)
-			}
-		} else {
-			logrus.Debugf("loaded new pod container %s: %v", containerID, err)
-		}
-	}
-	return nil
-=======
->>>>>>> 4de4556a
 }
 
 // LoadSandbox loads a sandbox from the disk into the sandbox store
